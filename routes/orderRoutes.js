// routes/orderRoutes.js
const express = require("express");
const router = express.Router();
const {
<<<<<<< HEAD
    createOrder,
    getOrders,
    getOrderById,
    updateOrderItemStatus,
    updateOrderStatus,
    cancelOrder,
    requestItemCancellation,
} = require('../controllers/orderController');
const { protect, authorizeRoles } = require('../middleware/authMiddleware');
=======
  createOrder,
  getOrders,
  getKDSOrders,
  getOrderById,
  updateOrderItemStatus,
  updateOrderStatus,
  cancelOrder,
  requestItemCancellation,
  manageItemCancellation, // --- NEW: Import the new function ---
} = require("../controllers/orderController");
const { protect, authorizeRoles } = require("../middleware/authMiddleware");
>>>>>>> 89da6c03

// Base routes for orders
router
  .route("/")
  .post(protect, authorizeRoles("waiter", "admin"), createOrder) // Waiter or Admin can create orders
  .get(protect, authorizeRoles("admin", "chef", "waiter"), getOrders); // Admin sees all, Chef sees kitchen relevant, Waiter sees own
router.get("/kds", protect, authorizeRoles("chef", "admin"), getKDSOrders);

// Routes for specific order by ID
router
  .route("/:id")
  .get(protect, authorizeRoles("admin", "chef", "waiter"), getOrderById); // Get single order

// Route to update overall order status
router.put(
  "/:id/status",
  protect,
  authorizeRoles("admin", "chef"),
  updateOrderStatus
);

// Route to cancel entire order
router.put(
  "/:id/cancel",
  protect,
  authorizeRoles("waiter", "admin"),
  cancelOrder
);

// Route to update individual order item status (for chef)
router.put(
  "/:orderId/item/:itemId/status",
  protect,
  authorizeRoles("chef"),
  updateOrderItemStatus
);

// Route to request cancellation for an individual order item (by Waiter)
router.put(
  "/:orderId/item/:itemId/request-cancellation",
  protect,
  authorizeRoles("waiter", "admin"),
  requestItemCancellation
);

// --- NEW ROUTE: Admin manages (approves/rejects) item cancellation requests ---
// PUT /api/orders/:orderId/item/:itemId/manage-cancellation
router.put(
  "/:orderId/item/:itemId/manage-cancellation",
  protect,
  authorizeRoles("admin"),
  manageItemCancellation
);

module.exports = router;<|MERGE_RESOLUTION|>--- conflicted
+++ resolved
@@ -2,29 +2,14 @@
 const express = require("express");
 const router = express.Router();
 const {
-<<<<<<< HEAD
     createOrder,
     getOrders,
     getOrderById,
     updateOrderItemStatus,
     updateOrderStatus,
-    cancelOrder,
-    requestItemCancellation,
+    cancelOrder
 } = require('../controllers/orderController');
 const { protect, authorizeRoles } = require('../middleware/authMiddleware');
-=======
-  createOrder,
-  getOrders,
-  getKDSOrders,
-  getOrderById,
-  updateOrderItemStatus,
-  updateOrderStatus,
-  cancelOrder,
-  requestItemCancellation,
-  manageItemCancellation, // --- NEW: Import the new function ---
-} = require("../controllers/orderController");
-const { protect, authorizeRoles } = require("../middleware/authMiddleware");
->>>>>>> 89da6c03
 
 // Base routes for orders
 router
