<<<<<<< Updated upstream
// routes/orderRoutes.js
const express = require("express");
const router = express.Router();
const {
<<<<<<< HEAD
  createOrder,
  getOrders,
  getKDSOrders,
  getOrderById,
  updateOrderItemStatus,
  updateOrderStatus,
  cancelOrder,
  requestItemCancellation,
  manageItemCancellation, // --- NEW: Import the new function ---
} = require("../controllers/orderController");
const { protect, authorizeRoles } = require("../middleware/authMiddleware");

// Base routes for orders
router
  .route("/")
  .post(protect, authorizeRoles("waiter", "admin"), createOrder) // Waiter or Admin can create orders
  .get(protect, authorizeRoles("admin", "chef", "waiter"), getOrders); // Admin sees all, Chef sees kitchen relevant, Waiter sees own
router.get("/kds", protect, authorizeRoles("chef", "admin"), getKDSOrders);

// Routes for specific order by ID
router
  .route("/:id")
  .get(protect, authorizeRoles("admin", "chef", "waiter"), getOrderById); // Get single order

// Route to update overall order status
router.put(
  "/:id/status",
  protect,
  authorizeRoles("admin", "chef"),
  updateOrderStatus
);

// Route to cancel entire order
router.put(
  "/:id/cancel",
  protect,
  authorizeRoles("waiter", "admin"),
  cancelOrder
);

// Route to update individual order item status (for chef)
router.put(
  "/:orderId/item/:itemId/status",
  protect,
  authorizeRoles("chef"),
  updateOrderItemStatus
);

// Route to request cancellation for an individual order item (by Waiter)
router.put(
  "/:orderId/item/:itemId/request-cancellation",
  protect,
  authorizeRoles("waiter", "admin"),
  requestItemCancellation
);

// --- NEW ROUTE: Admin manages (approves/rejects) item cancellation requests ---
// PUT /api/orders/:orderId/item/:itemId/manage-cancellation
router.put(
  "/:orderId/item/:itemId/manage-cancellation",
  protect,
  authorizeRoles("admin"),
  manageItemCancellation
);
=======
    createOrder,
    getOrders,
    getOrderById,
    updateOrderItemStatus,
    updateOrderStatus,
    cancelOrder
} = require('../controllers/orderController');
const { protect, authorizeRoles } = require('../middleware/authMiddleware');

// Base routes for orders
router.route('/')
    .post(protect, authorizeRoles('waiter', 'admin'), createOrder) // Waiter or Admin can create orders
    .get(protect, authorizeRoles('admin', 'chef', 'waiter'), getOrders); // Admin sees all, Chef sees kitchen relevant, Waiter sees own

// Routes for specific order by ID
router.route('/:id')
    .get(protect, authorizeRoles('admin', 'chef', 'waiter'), getOrderById) // Get single order
    .put(protect, authorizeRoles('admin', 'chef'), updateOrderStatus) // Update overall order status
    .put(protect, authorizeRoles('waiter', 'admin'), cancelOrder); // Cancel entire order (Waiters can only cancel their own)

// Route to update individual order item status (for chef)
router.put('/:orderId/item/:itemId/status', protect, authorizeRoles('chef'), updateOrderItemStatus);

// Route to request cancellation for an individual order item (by Waiter)
router.put('/:orderId/item/:itemId/request-cancellation', protect, authorizeRoles('waiter', 'admin'), requestItemCancellation);

// Waiter/Admin cancel order
router.put('/:id/cancel', protect, authorizeRoles('waiter', 'admin'), cancelOrder);

>>>>>>> 214dcca1

module.exports = router;
=======
>>>>>>> Stashed changes<|MERGE_RESOLUTION|>--- conflicted
+++ resolved
@@ -1,9 +1,7 @@
-<<<<<<< Updated upstream
 // routes/orderRoutes.js
 const express = require("express");
 const router = express.Router();
 const {
-<<<<<<< HEAD
   createOrder,
   getOrders,
   getKDSOrders,
@@ -68,38 +66,5 @@
   authorizeRoles("admin"),
   manageItemCancellation
 );
-=======
-    createOrder,
-    getOrders,
-    getOrderById,
-    updateOrderItemStatus,
-    updateOrderStatus,
-    cancelOrder
-} = require('../controllers/orderController');
-const { protect, authorizeRoles } = require('../middleware/authMiddleware');
 
-// Base routes for orders
-router.route('/')
-    .post(protect, authorizeRoles('waiter', 'admin'), createOrder) // Waiter or Admin can create orders
-    .get(protect, authorizeRoles('admin', 'chef', 'waiter'), getOrders); // Admin sees all, Chef sees kitchen relevant, Waiter sees own
-
-// Routes for specific order by ID
-router.route('/:id')
-    .get(protect, authorizeRoles('admin', 'chef', 'waiter'), getOrderById) // Get single order
-    .put(protect, authorizeRoles('admin', 'chef'), updateOrderStatus) // Update overall order status
-    .put(protect, authorizeRoles('waiter', 'admin'), cancelOrder); // Cancel entire order (Waiters can only cancel their own)
-
-// Route to update individual order item status (for chef)
-router.put('/:orderId/item/:itemId/status', protect, authorizeRoles('chef'), updateOrderItemStatus);
-
-// Route to request cancellation for an individual order item (by Waiter)
-router.put('/:orderId/item/:itemId/request-cancellation', protect, authorizeRoles('waiter', 'admin'), requestItemCancellation);
-
-// Waiter/Admin cancel order
-router.put('/:id/cancel', protect, authorizeRoles('waiter', 'admin'), cancelOrder);
-
->>>>>>> 214dcca1
-
-module.exports = router;
-=======
->>>>>>> Stashed changes+module.exports = router;