--- conflicted
+++ resolved
@@ -1,231 +1,73 @@
 // models/Order.js
-<<<<<<< HEAD
-const mongoose = require('mongoose');
-const Dish = require('./Dish'); // Import Dish model to get price for calculation
+const mongoose = require("mongoose");
 
 // Sub-schema for individual items within an order
 const orderItemSchema = new mongoose.Schema({
-    dish: {
-        type: mongoose.Schema.Types.ObjectId,
-        ref: 'Dish',
-        required: true,
-    },
-    quantity: {
-        type: Number,
-        required: true,
-        min: [1, 'Quantity must be at least 1'],
-    },
-    // Status for individual item in the kitchen workflow
-    status: {
-        type: String,
-        // --- UPDATED: Added 'cancellation_requested' to enum ---
-        enum: ['pending', 'accepted', 'declined', 'preparing', 'ready', 'cancelled', 'cancellation_requested'],
-        default: 'pending',
-    },
-    notes: { // Special requests or notes for this specific dish item
-        type: String,
-        trim: true,
-        default: '',
-    },
-=======
-const mongoose = require("mongoose");
-const Dish = require("./Dish"); // Import Dish model to get price for calculation
-
-// Sub-schema for individual items within an order
-const orderItemSchema = new mongoose.Schema({
-  dish: {
-    type: mongoose.Schema.Types.ObjectId,
-    ref: "Dish",
-    required: true,
-  },
-  quantity: {
-    type: Number,
-    required: true,
-    min: [1, "Quantity must be at least 1"],
-  },
-  // Status for individual item in the kitchen workflow
+  dish: { type: mongoose.Schema.Types.ObjectId, ref: "Dish", required: true },
+  quantity: { type: Number, required: true, min: 1 },
   status: {
     type: String,
-    //  Added 'cancellation_requested' to enum
-    enum: [
-      "pending",
-      "accepted",
-      "declined",
-      "preparing",
-      "ready",
-      "cancelled",
-      "cancellation_requested",
-    ],
+    enum: ["pending", "accepted", "declined"],
     default: "pending",
   },
   notes: {
-    // Special requests or notes for this specific dish item
+    // <--- NEW: Special requests or notes for this specific dish item
     type: String,
     trim: true,
     default: "",
   },
->>>>>>> fbe892bb
 });
 
-// Main Order Schema
-const orderSchema = new mongoose.Schema(
-<<<<<<< HEAD
-    {
-        tableNumber: {
-            type: String,
-            required: true,
-            trim: true,
-        },
-        waiter: {
-            type: mongoose.Schema.Types.ObjectId,
-            ref: 'User',
-            required: true,
-        },
-        items: [orderItemSchema], // Array of sub-documents
-        orderStatus: { // Overall order status
-            type: String,
-            enum: ['pending', 'preparing', 'ready', 'completed', 'cancelled'],
-            default: 'pending',
-        },
-        totalAmount: { // Calculated based on accepted/non-cancelled items
-            type: Number,
-            required: true,
-            default: 0,
-            min: [0, 'Total amount cannot be negative'],
-        },
-        customerName: {
-            type: String,
-            required: true,
-            trim: true,
-        },
-        customerPhoneNumber: {
-            type: String,
-            required: true,
-            trim: true,
-            match: [/^\+[1-9]\d{1,14}$/, 'Please enter a valid phone number in E.164 format (e.g., +1234567890)'],
-        },
-        isBilled: { // Flag to indicate if a bill has been generated for this order
-            type: Boolean,
-            default: false,
-        },
-    },
-    {
-        timestamps: true, // Adds createdAt and updatedAt fields
-    }
-);
+const orderSchema = new mongoose.Schema({
+  tableNumber: { type: String, required: true },
+  waiter: { type: mongoose.Schema.Types.ObjectId, ref: "User", required: true },
+  items: [orderItemSchema], // Array of dishes in the order
+  orderStatus: {
+    type: String,
+    enum: ["pending", "preparing", "ready", "completed", "cancelled"],
+    default: "pending",
+  },
+  totalAmount: { type: Number, default: 0 },
+  orderDate: { type: Date, default: Date.now },
+  isBilled: { type: Boolean, default: false },
+  // --- NEW FIELD: Customer Phone Number ---
+  customerPhoneNumber: {
+    type: String,
+    required: true, // Making it required for WhatsApp feature
+    // Basic regex for phone numbers (adjust as per country codes/format needed)
+    match: [
+      /^\+[1-9]\d{1,14}$/,
+      "Please enter a valid phone number in E.164 format (e.g., +1234567890)",
+    ],
+  },
+});
 
-// Pre-save hook to calculate totalAmount based on accepted and non-cancelled items
-orderSchema.pre('save', async function (next) {
-    let calculatedTotal = 0;
-    const order = this; // 'this' refers to the current order document
-
-    // Only calculate if items array is modified or it's a new order
-    if (order.isModified('items') || order.isNew) {
-        // Populate the 'dish' field within 'items' to get access to dish prices
-        await order.populate('items.dish');
-
-        for (const item of order.items) {
-            // Only include items that are 'accepted' AND NOT 'cancelled' AND NOT 'cancellation_requested'
-            if (item.status === 'accepted' && item.status !== 'cancelled' && item.status !== 'cancellation_requested') {
-                const dish = item.dish; // Already populated
-                if (dish && typeof dish.price === 'number') {
-                    calculatedTotal += dish.price * item.quantity;
-                } else {
-                    console.warn(`Dish with ID ${item.dish ? item.dish._id : 'N/A'} or its price not found for order item. Skipping calculation.`);
-                }
-            }
-        }
-        order.totalAmount = calculatedTotal;
-        // After calculation, depopulate to prevent sending full dish objects in saved order
-        order.depopulate('items.dish');
-    }
-    next();
-=======
-  {
-    tableNumber: {
-      type: String,
-      required: true,
-      trim: true,
-    },
-    waiter: {
-      type: mongoose.Schema.Types.ObjectId,
-      ref: "User",
-      required: true,
-    },
-    items: [orderItemSchema], // Array of sub-documents
-    orderStatus: {
-      // Overall order status
-      type: String,
-      enum: ["pending", "preparing", "ready", "completed", "cancelled"],
-      default: "pending",
-    },
-    totalAmount: {
-      // Calculated based on accepted/non-cancelled items
-      type: Number,
-      required: true,
-      default: 0,
-      min: [0, "Total amount cannot be negative"],
-    },
-    customerName: {
-      type: String,
-      required: true,
-      trim: true,
-    },
-    customerPhoneNumber: {
-      type: String,
-      required: true,
-      trim: true,
-      match: [
-        /^\+[1-9]\d{1,14}$/,
-        "Please enter a valid phone number in E.164 format (e.g., +1234567890)",
-      ],
-    },
-    isBilled: {
-      // Flag to indicate if a bill has been generated for this order
-      type: Boolean,
-      default: false,
-    },
-  },
-  {
-    timestamps: true, // Adds createdAt and updatedAt fields
-  }
-);
-
-// Pre-save hook to calculate totalAmount based on accepted and non-cancelled items
+// Pre-save hook to calculate totalAmount before saving the order
 orderSchema.pre("save", async function (next) {
-  let calculatedTotal = 0;
-  const order = this; // 'this' refers to the current order document
-
-  // Only calculate if items array is modified or it's a new order
-  if (order.isModified("items") || order.isNew) {
-    // Populate the 'dish' field within 'items' to get access to dish prices
-    await order.populate("items.dish");
-
-    for (const item of order.items) {
-      // Only include items that are 'accepted' AND NOT 'cancelled' AND NOT 'cancellation_requested'
+  if (
+    this.isModified("items") ||
+    this.isNew ||
+    this.isModified("orderStatus")
+  ) {
+    await this.populate("items.dish");
+    this.totalAmount = this.items.reduce((acc, orderItem) => {
       if (
-        item.status === "accepted" &&
-        item.status !== "cancelled" &&
-        item.status !== "cancellation_requested"
+        orderItem.dish &&
+        typeof orderItem.dish.price === "number" &&
+        orderItem.status === "accepted"
       ) {
-        const dish = item.dish; // Already populated
-        if (dish && typeof dish.price === "number") {
-          calculatedTotal += dish.price * item.quantity;
-        } else {
-          console.warn(
-            `Dish with ID ${
-              item.dish ? item.dish._id : "N/A"
-            } or its price not found for order item. Skipping calculation.`
-          );
-        }
+        return acc + orderItem.quantity * orderItem.dish.price;
       }
-    }
-    order.totalAmount = calculatedTotal;
-    // After calculation, depopulate to prevent sending full dish objects in saved order
-    order.depopulate("items.dish");
+      console.warn(
+        `Warning: Dish with ID ${
+          orderItem.dish ? orderItem.dish._id : "N/A"
+        } or its price not found/accepted for order item.`
+      );
+      return acc;
+    }, 0);
+    this.depopulate("items.dish");
   }
   next();
->>>>>>> fbe892bb
 });
 
 const Order = mongoose.model('Order', orderSchema);
